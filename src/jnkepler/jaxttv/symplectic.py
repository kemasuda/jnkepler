--- conflicted
+++ resolved
@@ -6,16 +6,10 @@
 ]
 
 import jax.numpy as jnp
-<<<<<<< HEAD
-from jax import jit, vmap, grad, config, checkpoint
-from jax.lax import scan
-from .conversion import G
-=======
 from functools import partial 
 from jax import jit, vmap, grad, config, checkpoint, custom_vjp
 from jax.lax import scan, while_loop
-from .conversion import jacobi_to_astrocentric, G
->>>>>>> e45867a8
+from .conversion import G
 config.update('jax_enable_x64', True)
 
 
@@ -155,62 +149,54 @@
     return x_new, v_new
 
 
-def mmat_from_masses(masses):
-    """same mmat as jacobi_to_astrocentric"""
-    nbody = len(masses)
-    mp = masses[1:]
-    return jnp.eye(nbody - 1) + jnp.tril(
-        jnp.tile(mp / jnp.cumsum(masses)[1:], (nbody - 1, 1)), k=-1
-    )
-
-def Hintgrad(xjac, vjac, masses):
-    """
-    Exact analytic replacement for:
-        grad(Hint)(xjac, vjac, masses) * (m0/mi)
-    matching your original Hint definition.
-    """
-    m0 = masses[0]
-    mp = masses[1:]              # (N,)
-    mu = mp / m0                 # (N,)
-    M = mmat_from_masses(masses) # (N,N)
-
-    # ---- term 1: + sum_i mu_i / |xjac_i|  (Jacobi) ----
-    r2 = jnp.sum(xjac * xjac, axis=1)
-    r = jnp.sqrt(r2)
-    inv_r3 = 1.0 / (r2 * r)
-    g_jac = -(mu[:, None] * xjac) * inv_r3[:, None]   # d/dxjac of +sum mu/|x|
-
-    # ---- astrocentric ----
-    xast = M @ xjac
-
-    # term 2: - sum_i mu_i / |xast_i|
-    r2a = jnp.sum(xast * xast, axis=1)
-    ra = jnp.sqrt(r2a)
-    inv_r3a = 1.0 / (r2a * ra)
-    g_ast_sp = +(mu[:, None] * xast) * inv_r3a[:, None]  # d/dxast of (-sum mu/|xast|)
-
-    # term 3: -0.5 * sum_{i,j} mu_i mu_j / |xast_i - xast_j|
-    diff = xast[:, None, :] - xast[None, :, :]           # (N,N,3)
-    d2 = jnp.sum(diff * diff, axis=-1)                   # (N,N)
-    nz = d2 != 0.0
-    d2_safe = jnp.where(nz, d2, 1.0)
-    inv_d3 = jnp.where(nz, 1.0 / (d2_safe * jnp.sqrt(d2_safe)), 0.0)
-
-    w = (mu[:, None] * mu[None, :]) * inv_d3            # (N,N)
-
-    # IMPORTANT:
-    # Because Hint uses -0.5 * sum_{i,j}, the gradient becomes + sum_j mu_i mu_j (x_i-x_j)/r^3
-    g_ast_pp = +jnp.sum(w[:, :, None] * diff, axis=1)    # (N,3)
-
-    g_ast = g_ast_sp + g_ast_pp                          # total dHint/dxast
-
-    # chain rule back to Jacobi: xast = M @ xjac  => dH/dxjac += M^T @ dH/dxast
-    g_from_ast = M.T @ g_ast
-
-    g = g_jac + g_from_ast
-
-    # match your Hintgrad scaling
-    return g * (m0 / mp)[:, None]
+def Hint(x, v, masses):
+    """interaction Hamiltonian divided by Gm_0m_0
+
+        Args:
+            x: positions (Norbit, xyz)
+            v: velocities (Norbit, xyz)
+            masses: masses of the bodies (Nbody,), solar unit
+
+        Returns:
+            value of interaction Hamiltonian
+
+    """
+    mu = masses[1:] / masses[0]
+
+    ri = jnp.sqrt(jnp.sum(x * x, axis=1))
+    Hint = jnp.sum(mu / ri)
+
+    xast, vast = jacobi_to_astrocentric(x, v, masses)
+    ri0 = jnp.sqrt(jnp.sum(xast * xast, axis=1))
+    Hint -= jnp.sum(mu / ri0)
+
+    xjk = jnp.transpose(xast[:, None] - xast[None, :], axes=[0, 2, 1])
+    x2jk = jnp.sum(xjk * xjk, axis=1)
+    nzidx = x2jk != 0.
+    x2jk = jnp.where(nzidx, x2jk, 1.)
+    xjkinv = jnp.where(nzidx, jnp.sqrt(1. / x2jk), 0.)
+    Hint -= 0.5 * jnp.sum(mu[:, None] * mu[None, :] * xjkinv)
+
+    return Hint
+
+
+gHint = grad(Hint)  # default to argnums=0
+
+
+def Hintgrad(x, v, masses):
+    """gradient of the interaction Hamiltonian times (star mass / planet mass)
+
+        Args:
+            x: positions (Norbit, xyz)
+            v: velocities (Norbit, xyz)
+            masses: masses of the bodies (Nbody,), solar unit
+
+        Returns:
+            gradient of interaction Hamiltonian x (star mass / planet mass)
+
+
+    """
+    return gHint(x, v, masses) * (masses[0] / masses[1:])[:, None]
 
 
 def nbody_kicks(x, v, ki, masses, dt):
