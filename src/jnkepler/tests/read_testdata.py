--- conflicted
+++ resolved
@@ -27,13 +27,8 @@
 
     dt = 1.0
     t_start, t_end = 155., 2950.
-
-<<<<<<< HEAD
-    jttv = JaxTTV(t_start, t_end, dt)
-    jttv.set_tcobs(tcobs, p_init, errorobs=errorobs, print_info=False)
-=======
+    
     jttv = JaxTTV(t_start, t_end, dt, tcobs, p_init, errorobs=errorobs, print_info=False)
->>>>>>> 98fd5019
 
     pdic = elements_to_pdic(*params_to_elements(params_test, 3))
     
