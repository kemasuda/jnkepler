# jnkepler
[JAX](https://jax.readthedocs.io/en/latest/index.html) code for modeling nearly Keplerian orbits. Compatible with the No-U-Turn sampler (NUTS) in [NumPyro](https://num.pyro.ai).

- jnkepler.jaxttv: a differentialble model for transit timing variations (TTVs)
<<<<<<< HEAD
- jnkepler.nbodytransit: a differentialble photodynamical model 
- jnkepler.nbodyrv: a differentiable RV model taking into account mutual interactions between planets
=======
>>>>>>> 02204a30



## Installation

```python setup.py install```

<<<<<<< HEAD
* requirements: jax, numpyro (for NUTS), [exoplanet-core[jax]](https://github.com/exoplanet-dev/exoplanet-core) (for photodynamical modeling with nbodytransit), [jaxopt](https://jaxopt.github.io/stable/) (for optimization)

  
=======
* requirements: jax, numpyro (for NUTS),  [jaxopt](https://jaxopt.github.io/stable/) (for optimization)


>>>>>>> 02204a30


## Examples

see notebooks in examples


<<<<<<< HEAD

## Applications

- TOI-1136: TTV modeling of 6-planets in a resonance chain [[paper]](https://ui.adsabs.harvard.edu/abs/2022arXiv221009283D/abstract)
- TOI-: joint TTV & RV modeling of a potential two-planet system


=======
## Applications

- TOI-1136: TTV modeling of 6-planets in a resonance chain [[paper]](https://ui.adsabs.harvard.edu/abs/2022arXiv221009283D/abstract)
>>>>>>> 02204a30
<|MERGE_RESOLUTION|>--- conflicted
+++ resolved
@@ -2,11 +2,8 @@
 [JAX](https://jax.readthedocs.io/en/latest/index.html) code for modeling nearly Keplerian orbits. Compatible with the No-U-Turn sampler (NUTS) in [NumPyro](https://num.pyro.ai).
 
 - jnkepler.jaxttv: a differentialble model for transit timing variations (TTVs)
-<<<<<<< HEAD
 - jnkepler.nbodytransit: a differentialble photodynamical model 
 - jnkepler.nbodyrv: a differentiable RV model taking into account mutual interactions between planets
-=======
->>>>>>> 02204a30
 
 
 
@@ -14,15 +11,9 @@
 
 ```python setup.py install```
 
-<<<<<<< HEAD
 * requirements: jax, numpyro (for NUTS), [exoplanet-core[jax]](https://github.com/exoplanet-dev/exoplanet-core) (for photodynamical modeling with nbodytransit), [jaxopt](https://jaxopt.github.io/stable/) (for optimization)
 
   
-=======
-* requirements: jax, numpyro (for NUTS),  [jaxopt](https://jaxopt.github.io/stable/) (for optimization)
-
-
->>>>>>> 02204a30
 
 
 ## Examples
@@ -30,16 +21,8 @@
 see notebooks in examples
 
 
-<<<<<<< HEAD
 
 ## Applications
 
 - TOI-1136: TTV modeling of 6-planets in a resonance chain [[paper]](https://ui.adsabs.harvard.edu/abs/2022arXiv221009283D/abstract)
-- TOI-: joint TTV & RV modeling of a potential two-planet system
-
-
-=======
-## Applications
-
-- TOI-1136: TTV modeling of 6-planets in a resonance chain [[paper]](https://ui.adsabs.harvard.edu/abs/2022arXiv221009283D/abstract)
->>>>>>> 02204a30
+- TOI-: joint TTV & RV modeling of a potential two-planet system