--- conflicted
+++ resolved
@@ -21,16 +21,8 @@
 see notebooks in examples
 
 
-
-<<<<<<< HEAD
-=======
-
->>>>>>> aa7825c0
 ## Applications
 
 - TOI-1136: TTV modeling of 6-planets in a resonance chain [[paper]](https://ui.adsabs.harvard.edu/abs/2022arXiv221009283D/abstract)
 - TOI-2015: joint TTV & RV modeling of a two-planet system [[paper]](https://arxiv.org/abs/2310.11775)
-<<<<<<< HEAD
 - four-planet system
-=======
->>>>>>> aa7825c0
