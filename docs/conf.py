--- conflicted
+++ resolved
@@ -1,18 +1,11 @@
 # docs/conf.py
 import os
 import sys
-<<<<<<< HEAD
 
-# src-layout: RTD/ローカル共通でimport可能にする
+# src-layout
 sys.path.insert(0, os.path.abspath("../src"))
 sys.path.insert(0, os.path.abspath(os.path.expanduser('~/jnkepler')))
 
-=======
-
-# src-layout: RTD/ローカル共通でimport可能にする
-sys.path.insert(0, os.path.abspath("../src"))
-
->>>>>>> 1427ed7c
 project = "jnkepler"
 author = "Kento Masuda"
 copyright = "jnkepler"
@@ -25,7 +18,7 @@
     "sphinx.ext.viewcode",
 ]
 
-# バージョンは setuptools_scm が write_to したものを表示
+# version from setuptools_scm
 try:
     from jnkepler.jnkepler_version import __version__
     release = __version__
